pub mod blob;
pub mod build_tree;
pub mod cat;
pub mod hash;
pub mod object;
pub mod repo;
pub mod simple_index;
pub mod status_binary_index; // Ancien système d'index binaire (préservé) // Nouveau système d'index JSON (simple)
<<<<<<< HEAD
pub mod read_head;
=======
pub mod ignore;
>>>>>>> 5a018c7a
//pub mod tree;<|MERGE_RESOLUTION|>--- conflicted
+++ resolved
@@ -6,9 +6,6 @@
 pub mod repo;
 pub mod simple_index;
 pub mod status_binary_index; // Ancien système d'index binaire (préservé) // Nouveau système d'index JSON (simple)
-<<<<<<< HEAD
 pub mod read_head;
-=======
 pub mod ignore;
->>>>>>> 5a018c7a
 //pub mod tree;