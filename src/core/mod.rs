pub mod blob;
pub mod build_tree;
pub mod cat;
pub mod hash;
pub mod object;
pub mod repo;
pub mod simple_index;
pub mod status_binary_index; // Ancien système d'index binaire (préservé) // Nouveau système d'index JSON (simple)
pub mod read_head;
<<<<<<< HEAD
pub mod resolve_parse;
pub mod parse_tree;
=======
pub mod ignore;
>>>>>>> cef5b699
//pub mod tree;<|MERGE_RESOLUTION|>--- conflicted
+++ resolved
@@ -7,10 +7,7 @@
 pub mod simple_index;
 pub mod status_binary_index; // Ancien système d'index binaire (préservé) // Nouveau système d'index JSON (simple)
 pub mod read_head;
-<<<<<<< HEAD
 pub mod resolve_parse;
 pub mod parse_tree;
-=======
 pub mod ignore;
->>>>>>> cef5b699
 //pub mod tree;