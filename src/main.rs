mod terminal;

use anyhow::Result;
use clap::Parser;
use guts::cli::{Cli, Commands};

fn main() -> Result<()> {
    let args: Vec<String> = std::env::args().collect();

    if args.len() == 1 {
        // No arguments → launch TUI
        terminal::run_app()?;
        return Ok(());
    }

    let cli = Cli::parse();

    // refactored for TUI output
    match cli.command {
        Commands::Init(args) => {
            let output = guts::commands::init::run(&args)?;
            println!("{}", output);
        }
        Commands::HashObject(args) => {
            let output = guts::commands::hash_object::run(&args)?;
            println!("{}", output);
        }
        Commands::CatFile(args) => {
            let output = guts::commands::cat_file::run(&args)?;
            println!("{}", output);
        }
        Commands::WriteTree(args) => {
            let output = guts::commands::write_tree::run(&args)?;
            println!("{}", output);
        }
        Commands::CommitTree(args) => {
            let output = guts::commands::commit_tree::run(&args)?;
            println!("{}", output);
        }
        Commands::Tui => terminal::run_app()?,
        Commands::Status(args) => {
            let output = guts::commands::status::run(&args)?;
            println!("{}", output);
        }
        Commands::Add(args) => {
            let output = guts::commands::add::run(&args)?;
            println!("{}", output);
        }
        Commands::Rm(args) => {
            let output = guts::commands::rm::run(&args)?;
            println!("{}", output);
        }
        Commands::Commit(args) => {
            let output = guts::commands::commit::run(&args)?;
            println!("{}", output);
        }
        Commands::RevParse(args) => {
            let output = guts::commands::rev_parse::run(&args)?;
            println!("{}", output)
        }
        Commands::Log(args) => {
            let output = guts::commands::log::run(&args)?;
            println!("{}", output);
        }
<<<<<<< HEAD
        Commands::LsFiles(args) => {
            let output = guts::commands::ls_files::run(&args)?;
            if !output.is_empty() {
                println!("{}", output);
            }
=======
        Commands::LsTree(args) => {
            let output = guts::commands::ls_tree::run(&args)?;
            println!("{}", output);
        }
        Commands::ShowRef(args) => {
            let output = guts::commands::show_ref::run(&args)?;
            println!("{}", output);
>>>>>>> 96198763
        }
    }

    Ok(())
}<|MERGE_RESOLUTION|>--- conflicted
+++ resolved
@@ -37,7 +37,6 @@
             let output = guts::commands::commit_tree::run(&args)?;
             println!("{}", output);
         }
-        Commands::Tui => terminal::run_app()?,
         Commands::Status(args) => {
             let output = guts::commands::status::run(&args)?;
             println!("{}", output);
@@ -62,13 +61,11 @@
             let output = guts::commands::log::run(&args)?;
             println!("{}", output);
         }
-<<<<<<< HEAD
         Commands::LsFiles(args) => {
             let output = guts::commands::ls_files::run(&args)?;
             if !output.is_empty() {
                 println!("{}", output);
             }
-=======
         Commands::LsTree(args) => {
             let output = guts::commands::ls_tree::run(&args)?;
             println!("{}", output);
@@ -76,8 +73,8 @@
         Commands::ShowRef(args) => {
             let output = guts::commands::show_ref::run(&args)?;
             println!("{}", output);
->>>>>>> 96198763
         }
+        Commands::Tui => terminal::run_app()?,  
     }
 
     Ok(())
