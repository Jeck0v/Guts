--- conflicted
+++ resolved
@@ -76,14 +76,11 @@
             let output = guts::commands::show_ref::run(&args)?;
             println!("{}", output);
         }
-<<<<<<< HEAD
         Commands::Checkout(args) => {
             let output = guts::commands::checkout::run(&args)?;
             println!("{}", output);
         }
-=======
         Commands::Tui => terminal::run_app()?,  
->>>>>>> cef5b699
     }
 
     Ok(())
