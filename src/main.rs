--- conflicted
+++ resolved
@@ -9,14 +9,7 @@
 
     // refactored for TUI output
     match cli.command {
-<<<<<<< HEAD
-        Commands::Init(args) => guts::commands::init::run(&args)?,
-        Commands::HashObject(args) => guts::commands::hash_object::run(&args)?,
-        Commands::CatFile(args) => guts::commands::cat_file::run(&args)?,
-        Commands::WriteTree(args) => guts::commands::write_tree::run(&args)?,
-        Commands::CommitTree(args) => guts::commands::commit_tree::run(&args)?,
-        Commands::Status(args) => guts::commands::status::run(&args)?,
-=======
+        
         Commands::Init(args) => {
             let output = guts::commands::init::run(&args)?;
             println!("{}", output);
@@ -38,7 +31,7 @@
             println!("{}", output);
         }
         Commands::Tui => terminal::run_app()?,
->>>>>>> d419ccda
+      Commands::Status(args) => guts::commands::status::run(&args)?,
     }
 
     Ok(())
