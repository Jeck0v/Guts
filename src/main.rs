mod terminal;

use anyhow::Result;
use clap::Parser;
use guts::cli::{Cli, Commands};

fn main() -> Result<()> {
    let args: Vec<String> = std::env::args().collect();

    if args.len() == 1 {
        // No arguments → launch TUI
        terminal::run_app()?;
        return Ok(());
    }

    let cli = Cli::parse();

    // refactored for TUI output
    match cli.command {
        Commands::Init(args) => {
            let output = guts::commands::init::run(&args)?;
            println!("{}", output);
        }
        Commands::HashObject(args) => {
            let output = guts::commands::hash_object::run(&args)?;
            println!("{}", output);
        }
        Commands::CatFile(args) => {
            let output = guts::commands::cat_file::run(&args)?;
            println!("{}", output);
        }
        Commands::WriteTree(args) => {
            let output = guts::commands::write_tree::run(&args)?;
            println!("{}", output);
        }
        Commands::CommitTree(args) => {
            let output = guts::commands::commit_tree::run(&args)?;
            println!("{}", output);
        }
        Commands::Tui => terminal::run_app()?,
        Commands::Status(args) => {
            let output = guts::commands::status::run(&args)?;
            println!("{}", output);
        }
        Commands::Add(args) => {
            let output = guts::commands::add::run(&args)?;
            println!("{}", output);
        }
        Commands::Rm(args) => {
            let output = guts::commands::rm::run(&args)?;
            println!("{}", output);
        }
        Commands::Commit(args) => {
            let output = guts::commands::commit::run(&args)?;
            println!("{}", output);
        }
        Commands::RevParse(args) => {
            let output = guts::commands::rev_parse::run(&args)?;
            println!("{}", output)
        }
        Commands::Log(args) => {
            let output = guts::commands::log::run(&args)?;
            println!("{}", output);
        }
<<<<<<< HEAD
        Commands::LsTree(args) => {
            let output = guts::commands::ls_tree::run(&args)?;
=======
        Commands::ShowRef(args) => {
            let output = guts::commands::show_ref::run(&args)?;
>>>>>>> 19d197d2
            println!("{}", output);
        }
    }

    Ok(())
}<|MERGE_RESOLUTION|>--- conflicted
+++ resolved
@@ -62,13 +62,12 @@
             let output = guts::commands::log::run(&args)?;
             println!("{}", output);
         }
-<<<<<<< HEAD
         Commands::LsTree(args) => {
             let output = guts::commands::ls_tree::run(&args)?;
-=======
+            println!("{}", output);
+        }
         Commands::ShowRef(args) => {
             let output = guts::commands::show_ref::run(&args)?;
->>>>>>> 19d197d2
             println!("{}", output);
         }
     }
