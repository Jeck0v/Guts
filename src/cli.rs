use clap::{Parser, Subcommand};

<<<<<<< HEAD
use crate::commands::{
    add, cat_file, commit, commit_tree, hash_object, init, log, rm, show_ref, status, write_tree,
};
=======
use crate::commands::{add, cat_file, commit, commit_tree, hash_object, init, rm, status, write_tree, rev_parse, log};
>>>>>>> 4d2f9afb

#[derive(Parser)]
#[command(
    name = "guts",
    version,
    author,
    about = "A Git implementation in Rust like Guts"
)]
pub struct Cli {
    #[command(subcommand)]
    pub command: Commands,
}
/// we add the functions we're going to call and put in the main.rs commands
#[derive(Subcommand)]
pub enum Commands {
    /// Initialize a new guts repository
    Init(init::InitArgs),

    /// Hash a file as a Git blob
    HashObject(hash_object::HashObjectArgs),

    /// Read a blob
    CatFile(cat_file::CatFileArgs),

    /// Write a tree
    WriteTree(write_tree::WriteTreeArgs),

    // Commit a tree
    CommitTree(commit_tree::CommitObject),

    // Get the status of the current repo
    Status(status::StatusObject),

    /// Add files to the staging area
    Add(add::AddArgs),

    /// Remove files from the staging area
    Rm(rm::RmArgs),

    /// Create a new commit
    Commit(commit::CommitArgs),

    /// Convert ref/branch/HEAD into SHA-1.
    RevParse(rev_parse::RevParse),

    /// Log head
    Log(log::LogArgs),

    /// Show all refs and their hashes
    ShowRef(show_ref::ShowRefArgs),

    /// Launch graphical terminal UI
    Tui,
}<|MERGE_RESOLUTION|>--- conflicted
+++ resolved
@@ -1,12 +1,9 @@
 use clap::{Parser, Subcommand};
 
-<<<<<<< HEAD
 use crate::commands::{
-    add, cat_file, commit, commit_tree, hash_object, init, log, rm, show_ref, status, write_tree,
+    add, cat_file, commit, commit_tree, hash_object, init, log, rev_parse, rm, show_ref, status,
+    write_tree,
 };
-=======
-use crate::commands::{add, cat_file, commit, commit_tree, hash_object, init, rm, status, write_tree, rev_parse, log};
->>>>>>> 4d2f9afb
 
 #[derive(Parser)]
 #[command(
