--- conflicted
+++ resolved
@@ -1,12 +1,8 @@
 use clap::{Parser, Subcommand};
 
 use crate::commands::{
-    add, cat_file, commit, commit_tree, hash_object, init, log, rev_parse, rm, show_ref, status,
-<<<<<<< HEAD
-    write_tree, checkout
-=======
+    add, cat_file, commit, commit_tree, hash_object, init, log, rev_parse, rm, show_ref, status, checkout,
     write_tree,ls_tree,ls_files
->>>>>>> cef5b699
 };
 
 #[derive(Parser)]
@@ -62,13 +58,11 @@
     /// Show all refs and their hashes
     ShowRef(show_ref::ShowRefArgs),
 
-<<<<<<< HEAD
     /// Switch to existing commit or branch / create a new branch
     Checkout(checkout::CheckoutObject),
-=======
+    
     /// List all files in the index
     LsFiles(ls_files::LsFilesArgs),
->>>>>>> cef5b699
 
     /// Launch graphical terminal UI
     Tui,
