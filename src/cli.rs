--- conflicted
+++ resolved
@@ -26,12 +26,9 @@
     // Commit a tree
     CommitTree(commit_tree::CommitObject),
 
-<<<<<<< HEAD
     // Get the status of the current repo
     Status(status::StatusObject),
 
-=======
     /// Launch graphical terminal UI
     Tui,
->>>>>>> d419ccda
 }