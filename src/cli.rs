--- conflicted
+++ resolved
@@ -1,12 +1,8 @@
 use clap::{Parser, Subcommand};
 
 use crate::commands::{
-<<<<<<< HEAD
-    add, cat_file, commit, commit_tree, hash_object, init, log, ls_files, rm, status, write_tree,
-=======
     add, cat_file, commit, commit_tree, hash_object, init, log, rev_parse, rm, show_ref, status,
-    write_tree,ls_tree,
->>>>>>> 96198763
+    write_tree,ls_tree,ls_files
 };
 
 #[derive(Parser)]
