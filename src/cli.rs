use clap::{Parser, Subcommand};

<<<<<<< HEAD
use crate::commands::{add, cat_file, commit, commit_tree, hash_object, init, rm, status, write_tree, rev_parse};
=======
use crate::commands::{
    add, cat_file, commit, commit_tree, hash_object, init, log, rm, status, write_tree,
};
>>>>>>> 9b974d1d

#[derive(Parser)]
#[command(
    name = "guts",
    version,
    author,
    about = "A Git implementation in Rust like Guts"
)]
pub struct Cli {
    #[command(subcommand)]
    pub command: Commands,
}
/// we add the functions we're going to call and put in the main.rs commands
#[derive(Subcommand)]
pub enum Commands {
    /// Initialize a new guts repository
    Init(init::InitArgs),

    /// Hash a file as a Git blob
    HashObject(hash_object::HashObjectArgs),

    /// Read a blob
    CatFile(cat_file::CatFileArgs),

    /// Write a tree
    WriteTree(write_tree::WriteTreeArgs),

    // Commit a tree
    CommitTree(commit_tree::CommitObject),

    // Get the status of the current repo
    Status(status::StatusObject),

    /// Add files to the staging area
    Add(add::AddArgs),

    /// Remove files from the staging area
    Rm(rm::RmArgs),

    /// Create a new commit
    Commit(commit::CommitArgs),

<<<<<<< HEAD
    /// Convert ref/branch/HEAD into SHA-1.
    RevParse(rev_parse::RevParse),
=======
    /// Log head
    Log(log::LogArgs),
>>>>>>> 9b974d1d

    /// Launch graphical terminal UI
    Tui,
}<|MERGE_RESOLUTION|>--- conflicted
+++ resolved
@@ -1,12 +1,6 @@
 use clap::{Parser, Subcommand};
 
-<<<<<<< HEAD
-use crate::commands::{add, cat_file, commit, commit_tree, hash_object, init, rm, status, write_tree, rev_parse};
-=======
-use crate::commands::{
-    add, cat_file, commit, commit_tree, hash_object, init, log, rm, status, write_tree,
-};
->>>>>>> 9b974d1d
+use crate::commands::{add, cat_file, commit, commit_tree, hash_object, init, rm, status, write_tree, rev_parse, log};
 
 #[derive(Parser)]
 #[command(
@@ -49,13 +43,11 @@
     /// Create a new commit
     Commit(commit::CommitArgs),
 
-<<<<<<< HEAD
     /// Convert ref/branch/HEAD into SHA-1.
     RevParse(rev_parse::RevParse),
-=======
+
     /// Log head
     Log(log::LogArgs),
->>>>>>> 9b974d1d
 
     /// Launch graphical terminal UI
     Tui,
