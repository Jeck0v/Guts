--- conflicted
+++ resolved
@@ -23,12 +23,9 @@
     /// Write a tree
     WriteTree(write_tree::WriteTreeArgs),
 
-<<<<<<< HEAD
     // Commit a tree
     CommitTree(commit_tree::CommitObject),
 
-=======
     /// Launch graphical terminal UI
     Tui,
->>>>>>> 08b47db2
 }