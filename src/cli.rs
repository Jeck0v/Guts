use clap::{Parser, Subcommand};

use crate::commands::{
<<<<<<< HEAD
    add, cat_file, commit, commit_tree, hash_object, init, log, ls_tree, rm, status, write_tree,
=======
    add, cat_file, commit, commit_tree, hash_object, init, log, rev_parse, rm, show_ref, status,
    write_tree,
>>>>>>> 19d197d2
};

#[derive(Parser)]
#[command(
    name = "guts",
    version,
    author,
    about = "A Git implementation in Rust like Guts"
)]
pub struct Cli {
    #[command(subcommand)]
    pub command: Commands,
}
/// we add the functions we're going to call and put in the main.rs commands
#[derive(Subcommand)]
pub enum Commands {
    /// Initialize a new guts repository
    Init(init::InitArgs),

    /// Hash a file as a Git blob
    HashObject(hash_object::HashObjectArgs),

    /// Read a blob
    CatFile(cat_file::CatFileArgs),

    /// Write a tree
    WriteTree(write_tree::WriteTreeArgs),

    // Commit a tree
    CommitTree(commit_tree::CommitObject),

    // Get the status of the current repo
    Status(status::StatusObject),

    /// Add files to the staging area
    Add(add::AddArgs),

    /// Remove files from the staging area
    Rm(rm::RmArgs),

    /// Create a new commit
    Commit(commit::CommitArgs),

    /// Convert ref/branch/HEAD into SHA-1.
    RevParse(rev_parse::RevParse),

    /// Log head
    Log(log::LogArgs),

<<<<<<< HEAD
    /// List the contents of a tree object
    LsTree(ls_tree::LsTreeArgs),
=======
    /// Show all refs and their hashes
    ShowRef(show_ref::ShowRefArgs),
>>>>>>> 19d197d2

    /// Launch graphical terminal UI
    Tui,
}<|MERGE_RESOLUTION|>--- conflicted
+++ resolved
@@ -1,12 +1,8 @@
 use clap::{Parser, Subcommand};
 
 use crate::commands::{
-<<<<<<< HEAD
-    add, cat_file, commit, commit_tree, hash_object, init, log, ls_tree, rm, status, write_tree,
-=======
     add, cat_file, commit, commit_tree, hash_object, init, log, rev_parse, rm, show_ref, status,
-    write_tree,
->>>>>>> 19d197d2
+    write_tree,ls_tree,
 };
 
 #[derive(Parser)]
@@ -55,14 +51,12 @@
 
     /// Log head
     Log(log::LogArgs),
-
-<<<<<<< HEAD
+  
     /// List the contents of a tree object
     LsTree(ls_tree::LsTreeArgs),
-=======
+
     /// Show all refs and their hashes
     ShowRef(show_ref::ShowRefArgs),
->>>>>>> 19d197d2
 
     /// Launch graphical terminal UI
     Tui,
