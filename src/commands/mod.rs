--- conflicted
+++ resolved
@@ -5,11 +5,8 @@
 pub mod hash_object;
 pub mod init;
 pub mod log;
-<<<<<<< HEAD
 pub mod ls_files;
-=======
 pub mod ls_tree;
->>>>>>> 96198763
 pub mod rm;
 pub mod show_ref;
 pub mod status; // Version JSON (nouvelle)
