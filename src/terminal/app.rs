use anyhow::Result;
use clap::Parser;
use crossterm::event::{KeyCode, KeyEvent, KeyModifiers};
use guts::cli::{Cli, Commands};

#[derive(Debug, Clone)]
pub struct CommandResult {
    pub command: String,
    pub output: String,
    pub error: Option<String>,
}

pub struct App {
    pub input: String,
    pub cursor_position: usize,
    pub command_history: Vec<CommandResult>,
    pub input_history: Vec<String>,
    pub input_history_index: usize,
    pub should_quit: bool,
    pub current_dir: String,
    pub scroll_offset: usize,           // scroll position in history
    pub max_visible_lines: usize,       // max number of lines visible
    pub autocomplete_list: Vec<String>, // auto complete
    pub show_autocomplete: bool,
    pub autocomplete_index: usize,
}

impl Default for App {
    fn default() -> Self {
        Self {
            input: String::new(),
            cursor_position: 0,
            command_history: Vec::new(),
            input_history: Vec::new(),
            input_history_index: 0,
            should_quit: false,
            current_dir: std::env::current_dir()
                .unwrap_or_default()
                .to_string_lossy()
                .to_string(),
            scroll_offset: 0,
            max_visible_lines: 10, // default value
            autocomplete_list: Vec::new(),
            show_autocomplete: false,
            autocomplete_index: 0,
        }
    }
}

impl App {
    pub fn new() -> Self {
        Self::default()
    }
    // ======================= Line & Scroll =======================
    // calc line hysto
    pub fn total_history_lines(&self) -> usize {
        if self.command_history.is_empty() {
            return 4;
        }

        let mut total = 0;
        for result in &self.command_history {
            total += 1;
            if !result.output.is_empty() {
                total += result.output.lines().count();
            }
            if let Some(error) = &result.error {
                total += error.lines().count();
            }
            total += 1;
        }
        total
    }

    pub fn scroll_down(&mut self) {
        let total_lines = self.total_history_lines();
        if total_lines > self.max_visible_lines {
            let max_scroll = total_lines - self.max_visible_lines;
            if self.scroll_offset < max_scroll {
                self.scroll_offset += 1;
            }
        }
    }

    pub fn scroll_up(&mut self) {
        if self.scroll_offset > 0 {
            self.scroll_offset -= 1;
        }
    }

    pub fn scroll_to_bottom(&mut self) {
        let total_lines = self.total_history_lines();
        if total_lines > self.max_visible_lines {
            self.scroll_offset = total_lines - self.max_visible_lines;
        } else {
            self.scroll_offset = 0;
        }
    }

    pub fn update_visible_lines(&mut self, height: usize) {
        self.max_visible_lines = if height > 8 { height - 6 } else { 2 };
    }

    // ================= Auto complete: helpers =================
    fn update_autocomplete(&mut self) {
        use std::collections::HashSet;

        self.autocomplete_list.clear();
        self.show_autocomplete = false;

        if self.input.is_empty() {
            return;
        }

        let mut suggestions = HashSet::new();

        for history in &self.input_history {
            if history.starts_with(&self.input) {
                suggestions.insert(history.clone());
            }
        }

        // basic command
        let basic_cmds = vec![
            "cd",
            "ls",
            "pwd",
            "clear",
            "exit",
            "quit",
            "guts",
            "guts init",
            "guts hash-object",
            "guts cat-file",
            "guts write-tree",
            "guts commit-tree",
            "guts ls-tree",
            "guts rm",
            "guts add",
            "guts status",
            "guts commit",
            "guts log",
            "guts ls-files",
            "guts show-ref",
        ];
        for cmd in basic_cmds {
            if cmd.starts_with(&self.input) {
                suggestions.insert(cmd.to_string());
            }
        }

        let mut sorted: Vec<String> = suggestions.into_iter().collect();
        sorted.sort();

        if !sorted.is_empty() {
            self.autocomplete_list = sorted;
            self.show_autocomplete = true;
            self.autocomplete_index = 0;
        }
    }

    fn apply_autocomplete(&mut self) {
        if self.show_autocomplete && !self.autocomplete_list.is_empty() {
            if let Some(suggestion) = self.autocomplete_list.get(self.autocomplete_index) {
                self.input = suggestion.clone();
                self.cursor_position = self.input.len();
                self.show_autocomplete = false;
            }
        }
    }

    // ======================= EVENT KEY =======================
    pub fn handle_key_event(&mut self, key: KeyEvent) -> Result<()> {
        match key.code {
            KeyCode::Char('c') if key.modifiers.contains(KeyModifiers::CONTROL) => {
                self.should_quit = true;
            }
            KeyCode::Enter => {
                if !self.input.trim().is_empty() {
                    self.execute_command()?;
                }
            }
            KeyCode::Backspace => {
                if self.cursor_position > 0 {
                    self.input.remove(self.cursor_position - 1);
                    self.cursor_position -= 1;
                }
            }
            KeyCode::Delete => {
                if self.cursor_position < self.input.len() {
                    self.input.remove(self.cursor_position);
                }
            }
            KeyCode::Left => {
                if self.cursor_position > 0 {
                    self.cursor_position -= 1;
                }
            }
            KeyCode::Right => {
                if self.cursor_position < self.input.len() {
                    self.cursor_position += 1;
                }
            }
            KeyCode::Up => {
                // Ctrl+Up, scroll up
                if key.modifiers.contains(KeyModifiers::CONTROL) {
                    self.scroll_up();
                } else {
                    if !self.input_history.is_empty() && self.input_history_index > 0 {
                        self.input_history_index -= 1;
                        self.input = self.input_history[self.input_history_index].clone();
                        self.cursor_position = self.input.len();
                    }
                }
            }
            KeyCode::Down => {
                //  Ctrl+Down, scroll down
                if key.modifiers.contains(KeyModifiers::CONTROL) {
                    self.scroll_down();
                } else {
                    if !self.input_history.is_empty()
                        && self.input_history_index < self.input_history.len() - 1
                    {
                        self.input_history_index += 1;
                        self.input = self.input_history[self.input_history_index].clone();
                        self.cursor_position = self.input.len();
                    } else if self.input_history_index == self.input_history.len() - 1 {
                        self.input_history_index = self.input_history.len();
                        self.input.clear();
                        self.cursor_position = 0;
                    }
                }
            }
            //  fast scroll
            KeyCode::PageUp => {
                for _ in 0..5 {
                    self.scroll_up();
                }
            }
            KeyCode::PageDown => {
                for _ in 0..5 {
                    self.scroll_down();
                }
            }
            KeyCode::Home => {
                self.cursor_position = 0;
            }
            KeyCode::End => {
                self.cursor_position = self.input.len();
            }
            KeyCode::Char(c) => {
                self.input.insert(self.cursor_position, c);
                self.cursor_position += 1;
                self.update_autocomplete();
            }
            KeyCode::Tab => {
                if self.show_autocomplete {
                    self.apply_autocomplete();
                }
            }
            _ => {}
        }
        Ok(())
    }
    // ======================= EXECUTE COMMANDS =======================
    // Refactor to use sys exec
    pub fn execute_command(&mut self) -> Result<()> {
        let command = self.input.trim().to_string();

        if !command.is_empty() {
            self.input_history.push(command.clone());
            self.input_history_index = self.input_history.len();
        }

        // Gérer les commandes internes
        if command == "exit" || command == "quit" {
            self.should_quit = true;
            return Ok(());
        }

        if command == "clear" {
            self.command_history.clear();
            self.input.clear();
            self.cursor_position = 0;
            self.scroll_offset = 0;
            return Ok(());
        }

        if command.starts_with("cd") {
            let parts: Vec<&str> = command.split_whitespace().collect();
            let target_dir = if parts.len() > 1 {
                std::path::PathBuf::from(&self.current_dir).join(parts[1])
            } else {
                std::env::var("HOME")
                    .unwrap_or_else(|_| self.current_dir.clone())
                    .into()
            };

            let result = match target_dir.canonicalize() {
                Ok(path) => {
                    self.current_dir = path.to_string_lossy().to_string();
                    CommandResult {
                        command: command.clone(),
                        output: format!("Changed directory to {}", self.current_dir),
                        error: None,
                    }
                }
                Err(e) => CommandResult {
                    command: command.clone(),
                    output: String::new(),
                    error: Some(format!("cd error: {}", e)),
                },
            };

            self.command_history.push(result);
            self.input.clear();
            self.cursor_position = 0;
            self.scroll_to_bottom();
            return Ok(());
        }

        if command.starts_with("guts ") {
            let result = self.execute_guts_command(&command)?;
            self.command_history.push(result);
            self.input.clear();
            self.cursor_position = 0;
            self.scroll_to_bottom();
            return Ok(());
        }

        // Sinon, commande système via shell
        let _cleaned_dir = if self.current_dir.starts_with(r"\\?\") {
            self.current_dir.trim_start_matches(r"\\?\\").to_string()
        } else {
            self.current_dir.clone()
        };

        #[cfg(target_os = "windows")]
        let shell_result = std::process::Command::new("powershell")
            .arg("-Command")
            .arg(&command)
            .current_dir(&cleaned_dir)
            .output();

        #[cfg(not(target_os = "windows"))]
        let shell_result = std::process::Command::new("sh")
            .arg("-c")
            .arg(&command)
            .current_dir(&self.current_dir)
            .output();

        let result = match shell_result {
            Ok(output) => {
                let stdout = String::from_utf8_lossy(&output.stdout).to_string();
                let stderr = String::from_utf8_lossy(&output.stderr).to_string();

                let combined_output = if !stderr.is_empty() {
                    format!("{}\n{}", stdout, stderr)
                } else {
                    stdout
                };

                CommandResult {
                    command: command.clone(),
                    output: combined_output.trim().to_string(),
                    error: None,
                }
            }
            Err(e) => CommandResult {
                command: command.clone(),
                output: String::new(),
                error: Some(format!("Execution failed: {}", e)),
            },
        };

        self.command_history.push(result);
        self.input.clear();
        self.cursor_position = 0;
        self.scroll_to_bottom();

        Ok(())
    }

    // ======================= Handles only guts subcommands =======================
    fn execute_guts_command(&mut self, command: &str) -> Result<CommandResult> {
        let args: Vec<&str> = command.split_whitespace().collect();

        match Cli::try_parse_from(args) {
            Ok(cli) => {
                match cli.command {
                    Commands::Init(mut init_args) => {
                        // Use TUI current directory if no directory specified
                        if init_args.dir.is_none() {
                            init_args.dir = Some(std::path::PathBuf::from(&self.current_dir));
                        }
                        match guts::commands::init::run(&init_args) {
                            Ok(out) => Ok(CommandResult {
                                command: command.to_string(),
                                output: out,
                                error: None,
                            }),
                            Err(e) => Ok(CommandResult {
                                command: command.to_string(),
                                output: String::new(),
                                error: Some(e.to_string()),
                            }),
                        }
                    }
                    Commands::HashObject(mut hash_args) => {
                        // Inject current TUI directory
                        hash_args.dir = Some(std::path::PathBuf::from(&self.current_dir));
                        match guts::commands::hash_object::run(&hash_args) {
                            Ok(out) => Ok(CommandResult {
                                command: command.to_string(),
                                output: out,
                                error: None,
                            }),
                            Err(e) => Ok(CommandResult {
                                command: command.to_string(),
                                output: String::new(),
                                error: Some(e.to_string()),
                            }),
                        }
                    }
                    Commands::CatFile(mut cat_args) => {
                        // Inject current TUI directory
                        cat_args.dir = Some(std::path::PathBuf::from(&self.current_dir));
                        match guts::commands::cat_file::run(&cat_args) {
                            Ok(out) => Ok(CommandResult {
                                command: command.to_string(),
                                output: out,
                                error: None,
                            }),
                            Err(e) => Ok(CommandResult {
                                command: command.to_string(),
                                output: String::new(),
                                error: Some(e.to_string()),
                            }),
                        }
                    }
                    Commands::WriteTree(mut tree_args) => {
                        // Inject current TUI directory
                        tree_args.dir = Some(std::path::PathBuf::from(&self.current_dir));
                        match guts::commands::write_tree::run(&tree_args) {
                            Ok(out) => Ok(CommandResult {
                                command: command.to_string(),
                                output: out,
                                error: None,
                            }),
                            Err(e) => Ok(CommandResult {
                                command: command.to_string(),
                                output: String::new(),
                                error: Some(e.to_string()),
                            }),
                        }
                    }
                    Commands::CommitTree(mut commit_args) => {
                        // Inject current TUI directory
                        commit_args.dir = Some(std::path::PathBuf::from(&self.current_dir));
                        match guts::commands::commit_tree::run(&commit_args) {
                            Ok(out) => Ok(CommandResult {
                                command: command.to_string(),
                                output: out,
                                error: None,
                            }),
                            Err(e) => Ok(CommandResult {
                                command: command.to_string(),
                                output: String::new(),
                                error: Some(e.to_string()),
                            }),
                        }
                    }
                    Commands::Status(mut status_args) => {
                        // Inject current TUI directory
                        status_args.dir = Some(std::path::PathBuf::from(&self.current_dir));
                        match guts::commands::status::run(&status_args) {
                            Ok(out) => Ok(CommandResult {
                                command: command.to_string(),
                                output: out,
                                error: None,
                            }),
                            Err(e) => Ok(CommandResult {
                                command: command.to_string(),
                                output: String::new(),
                                error: Some(e.to_string()),
                            }),
                        }
                    }
                    Commands::Add(mut add_args) => {
                        // Inject current TUI directory
                        add_args.dir = Some(std::path::PathBuf::from(&self.current_dir));
                        match guts::commands::add::run(&add_args) {
                            Ok(out) => Ok(CommandResult {
                                command: command.to_string(),
                                output: out,
                                error: None,
                            }),
                            Err(e) => Ok(CommandResult {
                                command: command.to_string(),
                                output: String::new(),
                                error: Some(e.to_string()),
                            }),
                        }
                    }
                    Commands::Rm(mut rm_args) => {
                        // Inject current TUI directory
                        rm_args.dir = Some(std::path::PathBuf::from(&self.current_dir));
                        match guts::commands::rm::run(&rm_args) {
                            Ok(out) => Ok(CommandResult {
                                command: command.to_string(),
                                output: out,
                                error: None,
                            }),
                            Err(e) => Ok(CommandResult {
                                command: command.to_string(),
                                output: String::new(),
                                error: Some(e.to_string()),
                            }),
                        }
                    }
                    Commands::Commit(mut commit_args) => {
                        // Inject current TUI directory
                        commit_args.dir = Some(std::path::PathBuf::from(&self.current_dir));
                        match guts::commands::commit::run(&commit_args) {
                            Ok(out) => Ok(CommandResult {
                                command: command.to_string(),
                                output: out,
                                error: None,
                            }),
                            Err(e) => Ok(CommandResult {
                                command: command.to_string(),
                                output: String::new(),
                                error: Some(e.to_string()),
                            }),
                        }
                    }
                    Commands::RevParse(rev_parse_args) => {
                        match guts::commands::rev_parse::run(&rev_parse_args) {
                            Ok(out) => Ok(CommandResult {
                                command: command.to_string(),
                                output: out,
                                error: None,
                            }),
                            Err(e) => Ok(CommandResult {
                                command: command.to_string(),
                                output: String::new(),
                                error: Some(e.to_string()),
                            }),
                        }
                    }
                    Commands::Log(mut log_args) => {
                        // Inject current TUI directory
                        log_args.dir = Some(std::path::PathBuf::from(&self.current_dir));
                        match guts::commands::log::run(&log_args) {
                            Ok(out) => Ok(CommandResult {
                                command: command.to_string(),
                                output: out,
                                error: None,
                            }),
                            Err(e) => Ok(CommandResult {
                                command: command.to_string(),
                                output: String::new(),
                                error: Some(e.to_string()),
                            }),
                        }
                    }
                    Commands::ShowRef(mut show_ref_args) => {
                        // Inject current TUI directory
                        show_ref_args.dir = Some(std::path::PathBuf::from(&self.current_dir));
                        match guts::commands::show_ref::run(&show_ref_args) {
                            Ok(out) => Ok(CommandResult {
                                command: command.to_string(),
                                output: out,
                                error: None,
                            }),
                            Err(e) => Ok(CommandResult {
                                command: command.to_string(),
                                output: String::new(),
                                error: Some(e.to_string()),
                            }),
                        }
                    }
<<<<<<< HEAD
                    Commands::Checkout(checkout_object) => {
                        match guts::commands::checkout::run(&checkout_object) {
                            Ok(out) => Ok(CommandResult {
                                
                                command: command.to_string(),
                                output: out,
                                error: None,
                            }),
                            Err(e) => Ok(CommandResult {
                                command: command.to_string(),
                                output: String::new(),
                                error: Some(e.to_string()),
                            }),
                        }
                    },
                     Commands::LsTree(mut ls_tree_args) => {
=======
                    Commands::LsTree(mut ls_tree_args) => {
>>>>>>> 201ab9e2
                        ls_tree_args.dir = Some(std::path::PathBuf::from(&self.current_dir));
                        match guts::commands::ls_tree::run(&ls_tree_args) {
                            Ok(out) => Ok(CommandResult {
                                command: command.to_string(),
                                output: out,
                                error: None,
                            }),
                            Err(e) => Ok(CommandResult {
                                command: command.to_string(),
                                output: String::new(),
                                error: Some(e.to_string()),
                            }),
                        }
                    }
                    Commands::LsFiles(ls_files_args) => {
                        match guts::commands::ls_files::run(&ls_files_args) {
                            Ok(out) => Ok(CommandResult {
                                command: command.to_string(),
                                output: out,
                                error: None,
                            }),
                            Err(e) => Ok(CommandResult {
                                command: command.to_string(),
                                output: String::new(),
                                error: Some(e.to_string()),
                            }),
                        }
<<<<<<< HEAD
                    },
=======
                    }

>>>>>>> 201ab9e2
                    Commands::Tui => Ok(CommandResult {
                        command: command.to_string(),
                        output: String::new(),
                        error: Some("Cannot launch TUI".to_string()),
                    }),
                }
            }
            Err(e) => Ok(CommandResult {
                command: command.to_string(),
                output: String::new(),
                error: Some(e.to_string()),
            }),
        }
    }
}<|MERGE_RESOLUTION|>--- conflicted
+++ resolved
@@ -579,8 +579,7 @@
                                 error: Some(e.to_string()),
                             }),
                         }
-                    }
-<<<<<<< HEAD
+                    },
                     Commands::Checkout(checkout_object) => {
                         match guts::commands::checkout::run(&checkout_object) {
                             Ok(out) => Ok(CommandResult {
@@ -596,10 +595,7 @@
                             }),
                         }
                     },
-                     Commands::LsTree(mut ls_tree_args) => {
-=======
                     Commands::LsTree(mut ls_tree_args) => {
->>>>>>> 201ab9e2
                         ls_tree_args.dir = Some(std::path::PathBuf::from(&self.current_dir));
                         match guts::commands::ls_tree::run(&ls_tree_args) {
                             Ok(out) => Ok(CommandResult {
@@ -627,12 +623,7 @@
                                 error: Some(e.to_string()),
                             }),
                         }
-<<<<<<< HEAD
                     },
-=======
-                    }
-
->>>>>>> 201ab9e2
                     Commands::Tui => Ok(CommandResult {
                         command: command.to_string(),
                         output: String::new(),
