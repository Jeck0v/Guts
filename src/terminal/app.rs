--- conflicted
+++ resolved
@@ -530,29 +530,38 @@
                             }),
                         }
                     }
-<<<<<<< HEAD
-                    Commands::LsTree(mut ls_tree_args) => {
-                        // Inject current TUI directory
+                    Commands::ShowRef(mut show_ref_args) => {
+                        // Inject current TUI directory
+                        show_ref_args.dir = Some(std::path::PathBuf::from(&self.current_dir));
+                        match guts::commands::show_ref::run(&show_ref_args) {
+                            Ok(out) => Ok(CommandResult {
+                                command: command.to_string(),
+                                output: out,
+                                error: None,
+                            }),
+                            Err(e) => Ok(CommandResult {
+                                command: command.to_string(),
+                                output: String::new(),
+                                error: Some(e.to_string()),
+                            }),
+                        }
+                    }
+                   Commands::LsTree(mut ls_tree_args) => {
                         ls_tree_args.dir = Some(std::path::PathBuf::from(&self.current_dir));
                         match guts::commands::ls_tree::run(&ls_tree_args) {
-=======
-                    Commands::ShowRef(mut show_ref_args) => {
-                        // Inject current TUI directory
-                        show_ref_args.dir = Some(std::path::PathBuf::from(&self.current_dir));
-                        match guts::commands::show_ref::run(&show_ref_args) {
->>>>>>> 19d197d2
-                            Ok(out) => Ok(CommandResult {
-                                command: command.to_string(),
-                                output: out,
-                                error: None,
-                            }),
-                            Err(e) => Ok(CommandResult {
-                                command: command.to_string(),
-                                output: String::new(),
-                                error: Some(e.to_string()),
-                            }),
-                        }
-                    }
+                          Ok(out) => Ok(CommandResult {
+                                command: command.to_string(),
+                                output: out,
+                                error: None,
+                            }),
+                            Err(e) => Ok(CommandResult {
+                                command: command.to_string(),
+                                output: String::new(),
+                                error: Some(e.to_string()),
+                            }),
+                        }
+                    }
+                          
                     Commands::Tui => Ok(CommandResult {
                         command: command.to_string(),
                         output: String::new(),
