use anyhow::Result;
use clap::Parser;
use crossterm::event::{KeyCode, KeyEvent, KeyModifiers};
use guts::cli::{Cli, Commands};
use std::process::{Command, Stdio};
use ratatui::{backend::CrosstermBackend, Terminal};
use std::io::Stdout;

#[derive(Debug, Clone)]
pub struct CommandResult {
    pub command: String,
    pub output: String,
    pub error: Option<String>,
}

pub struct App {
    pub input: String,
    pub cursor_position: usize,
    pub command_history: Vec<CommandResult>,
    pub input_history: Vec<String>,
    pub input_history_index: usize,
    pub should_quit: bool,
    pub current_dir: String,
    pub scroll_offset: usize,           // scroll position in history
    pub max_visible_lines: usize,       // max number of lines visible
    pub autocomplete_list: Vec<String>, // auto complete
    pub show_autocomplete: bool,
    pub autocomplete_index: usize,
    pub force_redraw: bool,
    pub last_executed_command: Option<String>

}

impl Default for App {
    fn default() -> Self {
        Self {
            input: String::new(),
            cursor_position: 0,
            command_history: Vec::new(),
            input_history: Vec::new(),
            input_history_index: 0,
            should_quit: false,
            current_dir: std::env::current_dir()
                .unwrap_or_default()
                .to_string_lossy()
                .to_string(),
            scroll_offset: 0,
            max_visible_lines: 10, // default value
            autocomplete_list: Vec::new(),
            show_autocomplete: false,
            autocomplete_index: 0,
            force_redraw: false,
            last_executed_command: None
        }
    }
}

impl App {
    pub fn new() -> Self {
        Self::default()
    }

    // ======================= Line & Scroll =======================
    // calc line hysto
    pub fn total_history_lines(&self) -> usize {
        if self.command_history.is_empty() {
            return 4;
        }

        let mut total = 0;
        for result in &self.command_history {
            total += 1;
            if !result.output.is_empty() {
                total += result.output.lines().count();
            }
            if let Some(error) = &result.error {
                total += error.lines().count();
            }
            total += 1;
        }
        total
    }

    pub fn scroll_down(&mut self) {
        let total_lines = self.total_history_lines();
        if total_lines > self.max_visible_lines {
            let max_scroll = total_lines - self.max_visible_lines;
            if self.scroll_offset < max_scroll {
                self.scroll_offset += 1;
            }
        }
    }

    pub fn scroll_up(&mut self) {
        if self.scroll_offset > 0 {
            self.scroll_offset -= 1;
        }
    }

    pub fn scroll_to_bottom(&mut self) {
        let total_lines = self.total_history_lines();
        if total_lines > self.max_visible_lines {
            self.scroll_offset = total_lines - self.max_visible_lines;
        } else {
            self.scroll_offset = 0;
        }
    }

    pub fn update_visible_lines(&mut self, height: usize) {
        self.max_visible_lines = if height > 8 { height - 6 } else { 2 };
    }

    // ================= Auto complete: helpers =================
    fn update_autocomplete(&mut self) {
        use std::collections::HashSet;

        self.autocomplete_list.clear();
        self.show_autocomplete = false;

        if self.input.is_empty() {
            return;
        }

        let mut suggestions = HashSet::new();

        for history in &self.input_history {
            if history.starts_with(&self.input) {
                suggestions.insert(history.clone());
            }
        }

        // basic command
        let basic_cmds = vec![
            "cd", "ls", "pwd", "clear", "exit", "quit", "nano", "vim", "vi",
            "guts", "guts init", "guts hash-object", "guts cat-file", "guts write-tree",
            "guts commit-tree", "guts ls-tree", "guts rm", "guts add", "guts status",
            "guts commit", "guts log", "guts ls-files", "guts show-ref",
        ];
        for cmd in basic_cmds {
            if cmd.starts_with(&self.input) {
                suggestions.insert(cmd.to_string());
            }
        }

        let mut sorted: Vec<String> = suggestions.into_iter().collect();
        sorted.sort();

        if !sorted.is_empty() {
            self.autocomplete_list = sorted;
            self.show_autocomplete = true;
            self.autocomplete_index = 0;
        }
    }

    fn apply_autocomplete(&mut self) {
        if self.show_autocomplete && !self.autocomplete_list.is_empty() {
            if let Some(suggestion) = self.autocomplete_list.get(self.autocomplete_index) {
                self.input = suggestion.clone();
                self.cursor_position = self.input.len();
                self.show_autocomplete = false;
            }
        }
    }

    // ======================= EVENT KEY =======================
    pub fn handle_key_event(&mut self, key: KeyEvent) -> Result<()> {
        match key.code {
            KeyCode::Char('c') if key.modifiers.contains(KeyModifiers::CONTROL) => {
                self.should_quit = true;
            }
            KeyCode::Enter => {
                if !self.input.trim().is_empty() {
                    self.execute_command()?;
                }
            }
            KeyCode::Backspace => {
                if self.cursor_position > 0 {
                    self.input.remove(self.cursor_position - 1);
                    self.cursor_position -= 1;
                    self.update_autocomplete();
                }
            }
            KeyCode::Delete => {
                if self.cursor_position < self.input.len() {
                    self.input.remove(self.cursor_position);
                    self.update_autocomplete();
                }
            }
            KeyCode::Left => {
                if self.cursor_position > 0 {
                    self.cursor_position -= 1;
                }
            }
            KeyCode::Right => {
                if self.cursor_position < self.input.len() {
                    self.cursor_position += 1;
                }
            }
            KeyCode::Up => {
                // Ctrl+Up, scroll up
                if key.modifiers.contains(KeyModifiers::CONTROL) {
                    self.scroll_up();
                } else {
                    if !self.input_history.is_empty() && self.input_history_index > 0 {
                        self.input_history_index -= 1;
                        self.input = self.input_history[self.input_history_index].clone();
                        self.cursor_position = self.input.len();
                    }
                }
            }
            KeyCode::Down => {
                //  Ctrl+Down, scroll down
                if key.modifiers.contains(KeyModifiers::CONTROL) {
                    self.scroll_down();
                } else {
                    if !self.input_history.is_empty()
                        && self.input_history_index < self.input_history.len() - 1
                    {
                        self.input_history_index += 1;
                        self.input = self.input_history[self.input_history_index].clone();
                        self.cursor_position = self.input.len();
                    } else if self.input_history_index == self.input_history.len() - 1 {
                        self.input_history_index = self.input_history.len();
                        self.input.clear();
                        self.cursor_position = 0;
                    }
                }
            }
            //  fast scroll
            KeyCode::PageUp => {
                for _ in 0..5 {
                    self.scroll_up();
                }
            }
            KeyCode::PageDown => {
                for _ in 0..5 {
                    self.scroll_down();
                }
            }
            KeyCode::Home => {
                self.cursor_position = 0;
            }
            KeyCode::End => {
                self.cursor_position = self.input.len();
            }
            KeyCode::Char(c) => {
                self.input.insert(self.cursor_position, c);
                self.cursor_position += 1;
                self.update_autocomplete();
            }
            KeyCode::Tab => {
                if self.show_autocomplete {
                    self.apply_autocomplete();
                } else {
                    self.update_autocomplete();
                }
            }
            _ => {}
        }
        Ok(())
    }

    // ======================= Helper method =======================
    fn finalize_command(&mut self) {
        self.input.clear();
        self.cursor_position = 0;
        self.scroll_to_bottom();
    }

    // ======================= EXECUTE COMMANDS =======================
    pub fn execute_command(&mut self) -> Result<()> {
        let command = self.input.trim().to_string();
        self.last_executed_command = Some(command.clone());


        if !command.is_empty() {
            self.input_history.push(command.clone());
            self.input_history_index = self.input_history.len();
        }

        // interne command
        if command == "exit" || command == "quit" {
            self.should_quit = true;
            return Ok(());
        }

        if command == "clear" {
            self.command_history.clear();
            self.finalize_command();
            self.scroll_offset = 0;
            return Ok(());
        }

        if command.starts_with("cd") {
            let result = self.handle_cd_command(&command);
            self.command_history.push(result);
            self.finalize_command();
            return Ok(());
        }

        if command.starts_with("guts ") {
            let result = self.execute_guts_command(&command)?;
            self.command_history.push(result);
            self.finalize_command();
            return Ok(());
        }

        // editor nano/vim/vi
        if command.starts_with("nano") || command.starts_with("vim") || command.starts_with("vi") {
            return Ok(());
        }

<<<<<<< HEAD
        // sys command
        let result = self.execute_shell_command(&command);
        self.command_history.push(result);
        self.finalize_command();

        Ok(())
    }

    // ======================= CD Command Handler =======================
    fn handle_cd_command(&mut self, command: &str) -> CommandResult {
        let parts: Vec<&str> = command.split_whitespace().collect();
        let target_dir = if parts.len() > 1 {
            std::path::PathBuf::from(&self.current_dir).join(parts[1])
        } else {
            std::env::var("HOME").unwrap_or_else(|_| self.current_dir.clone()).into()
        };

        match target_dir.canonicalize() {
            Ok(path) => {
                self.current_dir = path.to_string_lossy().to_string();
                CommandResult {
                    command: command.to_string(),
                    output: format!("Changed directory to {}", self.current_dir),
                    error: None,
                }
            }
            Err(e) => CommandResult {
                command: command.to_string(),
                output: String::new(),
                error: Some(format!("cd error: {}", e)),
            },
        }
    }

    // ======================= Editor Handler =======================

    pub fn handle_editor_command(
        &mut self,
        terminal: &mut Terminal<CrosstermBackend<Stdout>>,
        command: &str,
    ) -> Result<()> {
        use crossterm::terminal::{disable_raw_mode, enable_raw_mode};
        use std::io::{self, Write};
        use std::path::PathBuf;
        use std::process::Command;

        // out of the terminal
        terminal.clear()?; // clear tui
        drop(terminal);
        disable_raw_mode()?; // out raw mode

        // clear terminal
        print!("\x1B[2J\x1B[H\x1B[?25h"); // Clear + move cursor + show cursor
        io::stdout().flush().unwrap();

        // command parse
        let parts: Vec<&str> = command.split_whitespace().collect();
        let editor = parts[0];
        let args = &parts[1..];

        // fix bug onedrive
        let mut safe_dir = PathBuf::from(&self.current_dir);
        if safe_dir.to_string_lossy().to_lowercase().contains("onedrive") {
            if let Some(doc_dir) = dirs::document_dir() {
                safe_dir = doc_dir;
            } else {
                safe_dir = std::env::temp_dir();
            }
        }

        // launch editor
        let status = if cfg!(target_os = "windows") {
            let full_command = format!("{} {}", editor, args.join(" "));
            Command::new("cmd")
                .args(&["/C", &full_command])
                .current_dir(&safe_dir)
                .status()
        } else {
            let mut cmd = Command::new(editor);
            cmd.args(args).current_dir(&safe_dir);
            cmd.status()
        };

        let result = match status {
            Ok(exit_status) => {
                let message = if exit_status.success() {
                    format!("Editor {} exited successfully", editor)
                } else {
                    format!(
                        "Editor {} exited with code: {}",
                        editor,
                        exit_status.code().unwrap_or(-1)
                    )
                };
                CommandResult {
                    command: command.to_string(),
                    output: message,
                    error: None,
                }
            }
            Err(e) => CommandResult {
                command: command.to_string(),
                output: String::new(),
                error: Some(format!("Failed to launch {}: {}", editor, e)),
            },
        };

        // add historic
        self.command_history.push(result);
        self.finalize_command();

        Ok(())
    }

    // ======================= Shell Command Handler =======================
    fn execute_shell_command(&self, command: &str) -> CommandResult {
=======
        // Sinon, commande système via shell
>>>>>>> b4e58e06
        let cleaned_dir = if self.current_dir.starts_with(r"\\?\") {
            self.current_dir.trim_start_matches(r"\\?\\").to_string()
        } else {
            self.current_dir.clone()
        };

        #[cfg(target_os = "windows")]
        let shell_result = Command::new("powershell")
            .arg("-Command")
            .arg(command)
            .current_dir(&cleaned_dir)
            .output();

        #[cfg(not(target_os = "windows"))]
        let shell_result = Command::new("sh")
            .arg("-c")
<<<<<<< HEAD
            .arg(command)
            .current_dir(&self.current_dir)
=======
            .arg(&command)
            .current_dir(&cleaned_dir)
>>>>>>> b4e58e06
            .output();

        match shell_result {
            Ok(output) => {
                let stdout = String::from_utf8_lossy(&output.stdout).to_string();
                let stderr = String::from_utf8_lossy(&output.stderr).to_string();

                let combined_output = if !stderr.is_empty() {
                    format!("{}\n{}", stdout, stderr)
                } else {
                    stdout
                };

                CommandResult {
                    command: command.to_string(),
                    output: combined_output.trim().to_string(),
                    error: None,
                }
            }
            Err(e) => CommandResult {
                command: command.to_string(),
                output: String::new(),
                error: Some(format!("Execution failed: {}", e)),
            },
        }
    }

    // ======================= Handles only guts subcommands =======================
    fn execute_guts_command(&mut self, command: &str) -> Result<CommandResult> {
        let args: Vec<&str> = command.split_whitespace().collect();

        match Cli::try_parse_from(args) {
            Ok(cli) => {
                match cli.command {
                    Commands::Init(mut init_args) => {
                        // Use TUI current directory if no directory specified
                        if init_args.dir.is_none() {
                            init_args.dir = Some(std::path::PathBuf::from(&self.current_dir));
                        }
                        match guts::commands::init::run(&init_args) {
                            Ok(out) => Ok(CommandResult {
                                command: command.to_string(),
                                output: out,
                                error: None,
                            }),
                            Err(e) => Ok(CommandResult {
                                command: command.to_string(),
                                output: String::new(),
                                error: Some(e.to_string()),
                            }),
                        }
                    }
                    Commands::HashObject(mut hash_args) => {
                        // Inject current TUI directory
                        hash_args.dir = Some(std::path::PathBuf::from(&self.current_dir));
                        match guts::commands::hash_object::run(&hash_args) {
                            Ok(out) => Ok(CommandResult {
                                command: command.to_string(),
                                output: out,
                                error: None,
                            }),
                            Err(e) => Ok(CommandResult {
                                command: command.to_string(),
                                output: String::new(),
                                error: Some(e.to_string()),
                            }),
                        }
                    }
                    Commands::CatFile(mut cat_args) => {
                        // Inject current TUI directory
                        cat_args.dir = Some(std::path::PathBuf::from(&self.current_dir));
                        match guts::commands::cat_file::run(&cat_args) {
                            Ok(out) => Ok(CommandResult {
                                command: command.to_string(),
                                output: out,
                                error: None,
                            }),
                            Err(e) => Ok(CommandResult {
                                command: command.to_string(),
                                output: String::new(),
                                error: Some(e.to_string()),
                            }),
                        }
                    }
                    Commands::WriteTree(mut tree_args) => {
                        // Inject current TUI directory
                        tree_args.dir = Some(std::path::PathBuf::from(&self.current_dir));
                        match guts::commands::write_tree::run(&tree_args) {
                            Ok(out) => Ok(CommandResult {
                                command: command.to_string(),
                                output: out,
                                error: None,
                            }),
                            Err(e) => Ok(CommandResult {
                                command: command.to_string(),
                                output: String::new(),
                                error: Some(e.to_string()),
                            }),
                        }
                    }
                    Commands::CommitTree(mut commit_args) => {
                        // Inject current TUI directory
                        commit_args.dir = Some(std::path::PathBuf::from(&self.current_dir));
                        match guts::commands::commit_tree::run(&commit_args) {
                            Ok(out) => Ok(CommandResult {
                                command: command.to_string(),
                                output: out,
                                error: None,
                            }),
                            Err(e) => Ok(CommandResult {
                                command: command.to_string(),
                                output: String::new(),
                                error: Some(e.to_string()),
                            }),
                        }
                    }
                    Commands::Status(mut status_args) => {
                        // Inject current TUI directory
                        status_args.dir = Some(std::path::PathBuf::from(&self.current_dir));
                        match guts::commands::status::run(&status_args) {
                            Ok(out) => Ok(CommandResult {
                                command: command.to_string(),
                                output: out,
                                error: None,
                            }),
                            Err(e) => Ok(CommandResult {
                                command: command.to_string(),
                                output: String::new(),
                                error: Some(e.to_string()),
                            }),
                        }
                    }
                    Commands::Add(mut add_args) => {
                        // Inject current TUI directory
                        add_args.dir = Some(std::path::PathBuf::from(&self.current_dir));
                        match guts::commands::add::run(&add_args) {
                            Ok(out) => Ok(CommandResult {
                                command: command.to_string(),
                                output: out,
                                error: None,
                            }),
                            Err(e) => Ok(CommandResult {
                                command: command.to_string(),
                                output: String::new(),
                                error: Some(e.to_string()),
                            }),
                        }
                    }
                    Commands::Rm(mut rm_args) => {
                        // Inject current TUI directory
                        rm_args.dir = Some(std::path::PathBuf::from(&self.current_dir));
                        match guts::commands::rm::run(&rm_args) {
                            Ok(out) => Ok(CommandResult {
                                command: command.to_string(),
                                output: out,
                                error: None,
                            }),
                            Err(e) => Ok(CommandResult {
                                command: command.to_string(),
                                error: Some(e.to_string()),
                                output: String::new(),
                            }),
                        }
                    }
                    Commands::Commit(mut commit_args) => {
                        // Inject current TUI directory
                        commit_args.dir = Some(std::path::PathBuf::from(&self.current_dir));
                        match guts::commands::commit::run(&commit_args) {
                            Ok(out) => Ok(CommandResult {
                                command: command.to_string(),
                                output: out,
                                error: None,
                            }),
                            Err(e) => Ok(CommandResult {
                                command: command.to_string(),
                                output: String::new(),
                                error: Some(e.to_string()),
                            }),
                        }
                    }
                    Commands::RevParse(rev_parse_args) => {
                        match guts::commands::rev_parse::run(&rev_parse_args) {
                            Ok(out) => Ok(CommandResult {
                                command: command.to_string(),
                                output: out,
                                error: None,
                            }),
                            Err(e) => Ok(CommandResult {
                                command: command.to_string(),
                                output: String::new(),
                                error: Some(e.to_string()),
                            }),
                        }
                    }
                    Commands::Log(mut log_args) => {
                        // Inject current TUI directory
                        log_args.dir = Some(std::path::PathBuf::from(&self.current_dir));
                        match guts::commands::log::run(&log_args) {
                            Ok(out) => Ok(CommandResult {
                                command: command.to_string(),
                                output: out,
                                error: None,
                            }),
                            Err(e) => Ok(CommandResult {
                                command: command.to_string(),
                                output: String::new(),
                                error: Some(e.to_string()),
                            }),
                        }
                    }
                    Commands::ShowRef(mut show_ref_args) => {
                        // Inject current TUI directory
                        show_ref_args.dir = Some(std::path::PathBuf::from(&self.current_dir));
                        match guts::commands::show_ref::run(&show_ref_args) {
                            Ok(out) => Ok(CommandResult {
                                command: command.to_string(),
                                output: out,
                                error: None,
                            }),
                            Err(e) => Ok(CommandResult {
                                command: command.to_string(),
                                output: String::new(),
                                error: Some(e.to_string()),
                            }),
                        }
                    },
                    Commands::Checkout(checkout_object) => {
                        match guts::commands::checkout::run(&checkout_object) {
                            Ok(out) => Ok(CommandResult {
                                
                                command: command.to_string(),
                                output: out,
                                error: None,
                            }),
                            Err(e) => Ok(CommandResult {
                                command: command.to_string(),
                                output: String::new(),
                                error: Some(e.to_string()),
                            }),
                        }
                    },
                    Commands::LsTree(mut ls_tree_args) => {
                        ls_tree_args.dir = Some(std::path::PathBuf::from(&self.current_dir));
                        match guts::commands::ls_tree::run(&ls_tree_args) {
                            Ok(out) => Ok(CommandResult {
                                command: command.to_string(),
                                output: out,
                                error: None,
                            }),
                            Err(e) => Ok(CommandResult {
                                command: command.to_string(),
                                output: String::new(),
                                error: Some(e.to_string()),
                            }),
                        }
                    }
                    Commands::LsFiles(ls_files_args) => {
                        match guts::commands::ls_files::run(&ls_files_args) {
                            Ok(out) => Ok(CommandResult {
                                command: command.to_string(),
                                output: out,
                                error: None,
                            }),
                            Err(e) => Ok(CommandResult {
                                command: command.to_string(),
                                output: String::new(),
                                error: Some(e.to_string()),
                            }),
                        }
<<<<<<< HEAD
                    }
=======
                    },
>>>>>>> b4e58e06
                    Commands::Tui => Ok(CommandResult {
                        command: command.to_string(),
                        output: String::new(),
                        error: Some("Cannot launch TUI from within TUI".to_string()),
                    }),
                }
            }
            Err(e) => Ok(CommandResult {
                command: command.to_string(),
                output: String::new(),
                error: Some(e.to_string()),
            }),
        }
    }

    // ======================= System COMMANDS =======================
    // Executes shell/system-level commands
    fn execute_system_command(&mut self, command: &str) -> Result<CommandResult> {
        let parts: Vec<&str> = command.split_whitespace().collect();
        if parts.is_empty() {
            return Ok(CommandResult {
                command: command.to_string(),
                output: String::new(),
                error: Some("Empty command".to_string()),
            });
        }

        let output = Command::new(parts[0])
            .args(&parts[1..])
            .current_dir(&self.current_dir)
            .stdout(Stdio::piped())
            .stderr(Stdio::piped())
            .output();

        match output {
            Ok(output) => {
                let stdout = String::from_utf8_lossy(&output.stdout).to_string();
                let stderr = String::from_utf8_lossy(&output.stderr).to_string();

                Ok(CommandResult {
                    command: command.to_string(),
                    output: stdout,
                    error: if stderr.is_empty() {
                        None
                    } else {
                        Some(stderr)
                    },
                })
            }
            Err(e) => Ok(CommandResult {
                command: command.to_string(),
                output: String::new(),
                error: Some(format!("Failed to execute command: {}", e)),
            }),
        }
    }
}<|MERGE_RESOLUTION|>--- conflicted
+++ resolved
@@ -131,10 +131,30 @@
 
         // basic command
         let basic_cmds = vec![
-            "cd", "ls", "pwd", "clear", "exit", "quit", "nano", "vim", "vi",
-            "guts", "guts init", "guts hash-object", "guts cat-file", "guts write-tree",
-            "guts commit-tree", "guts ls-tree", "guts rm", "guts add", "guts status",
-            "guts commit", "guts log", "guts ls-files", "guts show-ref",
+            "cd",
+            "ls",
+            "pwd",
+            "clear",
+            "exit",
+            "quit",
+            "nano",
+            "vim",
+            "vi",
+            "guts",
+            "guts init",
+            "guts hash-object",
+            "guts cat-file",
+            "guts write-tree",
+            "guts commit-tree",
+            "guts ls-tree",
+            "guts rm",
+            "guts add",
+            "guts status",
+            "guts commit",
+            "guts log",
+            "guts ls-files",
+            "guts show-ref",
+            "guts checkout"
         ];
         for cmd in basic_cmds {
             if cmd.starts_with(&self.input) {
@@ -310,7 +330,6 @@
             return Ok(());
         }
 
-<<<<<<< HEAD
         // sys command
         let result = self.execute_shell_command(&command);
         self.command_history.push(result);
@@ -427,9 +446,6 @@
 
     // ======================= Shell Command Handler =======================
     fn execute_shell_command(&self, command: &str) -> CommandResult {
-=======
-        // Sinon, commande système via shell
->>>>>>> b4e58e06
         let cleaned_dir = if self.current_dir.starts_with(r"\\?\") {
             self.current_dir.trim_start_matches(r"\\?\\").to_string()
         } else {
@@ -446,13 +462,8 @@
         #[cfg(not(target_os = "windows"))]
         let shell_result = Command::new("sh")
             .arg("-c")
-<<<<<<< HEAD
             .arg(command)
             .current_dir(&self.current_dir)
-=======
-            .arg(&command)
-            .current_dir(&cleaned_dir)
->>>>>>> b4e58e06
             .output();
 
         match shell_result {
@@ -682,7 +693,7 @@
                     Commands::Checkout(checkout_object) => {
                         match guts::commands::checkout::run(&checkout_object) {
                             Ok(out) => Ok(CommandResult {
-                                
+
                                 command: command.to_string(),
                                 output: out,
                                 error: None,
@@ -708,7 +719,7 @@
                                 error: Some(e.to_string()),
                             }),
                         }
-                    }
+                    },
                     Commands::LsFiles(ls_files_args) => {
                         match guts::commands::ls_files::run(&ls_files_args) {
                             Ok(out) => Ok(CommandResult {
@@ -722,11 +733,7 @@
                                 error: Some(e.to_string()),
                             }),
                         }
-<<<<<<< HEAD
-                    }
-=======
                     },
->>>>>>> b4e58e06
                     Commands::Tui => Ok(CommandResult {
                         command: command.to_string(),
                         output: String::new(),
