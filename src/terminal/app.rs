use anyhow::Result;
use clap::Parser;
use crossterm::event::{KeyCode, KeyEvent, KeyModifiers};
use guts::cli::{Cli, Commands};
<<<<<<< HEAD
=======
use std::process::{Command, Stdio};
use ratatui::{backend::CrosstermBackend, Terminal};
use std::io::Stdout;
>>>>>>> ce0858a0

#[derive(Debug, Clone)]
pub struct CommandResult {
    pub command: String,
    pub output: String,
    pub error: Option<String>,
}

pub struct App {
    pub input: String,
    pub cursor_position: usize,
    pub command_history: Vec<CommandResult>,
    pub input_history: Vec<String>,
    pub input_history_index: usize,
    pub should_quit: bool,
    pub current_dir: String,
    pub scroll_offset: usize,           // scroll position in history
    pub max_visible_lines: usize,       // max number of lines visible
    pub autocomplete_list: Vec<String>, // auto complete
    pub show_autocomplete: bool,
    pub autocomplete_index: usize,
    pub force_redraw: bool,
    pub last_executed_command: Option<String>

}

impl Default for App {
    fn default() -> Self {
        Self {
            input: String::new(),
            cursor_position: 0,
            command_history: Vec::new(),
            input_history: Vec::new(),
            input_history_index: 0,
            should_quit: false,
            current_dir: std::env::current_dir()
                .unwrap_or_default()
                .to_string_lossy()
                .to_string(),
            scroll_offset: 0,
            max_visible_lines: 10, // default value
            autocomplete_list: Vec::new(),
            show_autocomplete: false,
            autocomplete_index: 0,
            force_redraw: false,
            last_executed_command: None
        }
    }
}

impl App {
    pub fn new() -> Self {
        Self::default()
    }

    // ======================= Line & Scroll =======================
    // calc line hysto
    pub fn total_history_lines(&self) -> usize {
        if self.command_history.is_empty() {
            return 4;
        }

        let mut total = 0;
        for result in &self.command_history {
            total += 1;
            if !result.output.is_empty() {
                total += result.output.lines().count();
            }
            if let Some(error) = &result.error {
                total += error.lines().count();
            }
            total += 1;
        }
        total
    }

    pub fn scroll_down(&mut self) {
        let total_lines = self.total_history_lines();
        if total_lines > self.max_visible_lines {
            let max_scroll = total_lines - self.max_visible_lines;
            if self.scroll_offset < max_scroll {
                self.scroll_offset += 1;
            }
        }
    }

    pub fn scroll_up(&mut self) {
        if self.scroll_offset > 0 {
            self.scroll_offset -= 1;
        }
    }

    pub fn scroll_to_bottom(&mut self) {
        let total_lines = self.total_history_lines();
        if total_lines > self.max_visible_lines {
            self.scroll_offset = total_lines - self.max_visible_lines;
        } else {
            self.scroll_offset = 0;
        }
    }

    pub fn update_visible_lines(&mut self, height: usize) {
        self.max_visible_lines = if height > 8 { height - 6 } else { 2 };
    }

    // ================= Auto complete: helpers =================
    fn update_autocomplete(&mut self) {
        use std::collections::HashSet;

        self.autocomplete_list.clear();
        self.show_autocomplete = false;

        if self.input.is_empty() {
            return;
        }

        let mut suggestions = HashSet::new();

        for history in &self.input_history {
            if history.starts_with(&self.input) {
                suggestions.insert(history.clone());
            }
        }

        // basic command
        let basic_cmds = vec![
            "cd", "ls", "pwd", "clear", "exit", "quit", "nano", "vim", "vi",
            "guts", "guts init", "guts hash-object", "guts cat-file", "guts write-tree",
            "guts commit-tree", "guts ls-tree", "guts rm", "guts add", "guts status",
            "guts commit", "guts log", "guts ls-files", "guts show-ref",
        ];
        for cmd in basic_cmds {
            if cmd.starts_with(&self.input) {
                suggestions.insert(cmd.to_string());
            }
        }

        let mut sorted: Vec<String> = suggestions.into_iter().collect();
        sorted.sort();

        if !sorted.is_empty() {
            self.autocomplete_list = sorted;
            self.show_autocomplete = true;
            self.autocomplete_index = 0;
        }
    }

    fn apply_autocomplete(&mut self) {
        if self.show_autocomplete && !self.autocomplete_list.is_empty() {
            if let Some(suggestion) = self.autocomplete_list.get(self.autocomplete_index) {
                self.input = suggestion.clone();
                self.cursor_position = self.input.len();
                self.show_autocomplete = false;
            }
        }
    }

    // ======================= EVENT KEY =======================
    pub fn handle_key_event(&mut self, key: KeyEvent) -> Result<()> {
        match key.code {
            KeyCode::Char('c') if key.modifiers.contains(KeyModifiers::CONTROL) => {
                self.should_quit = true;
            }
            KeyCode::Enter => {
                if !self.input.trim().is_empty() {
                    self.execute_command()?;
                }
            }
            KeyCode::Backspace => {
                if self.cursor_position > 0 {
                    self.input.remove(self.cursor_position - 1);
                    self.cursor_position -= 1;
                    self.update_autocomplete();
                }
            }
            KeyCode::Delete => {
                if self.cursor_position < self.input.len() {
                    self.input.remove(self.cursor_position);
                    self.update_autocomplete();
                }
            }
            KeyCode::Left => {
                if self.cursor_position > 0 {
                    self.cursor_position -= 1;
                }
            }
            KeyCode::Right => {
                if self.cursor_position < self.input.len() {
                    self.cursor_position += 1;
                }
            }
            KeyCode::Up => {
                // Ctrl+Up, scroll up
                if key.modifiers.contains(KeyModifiers::CONTROL) {
                    self.scroll_up();
                } else {
                    if !self.input_history.is_empty() && self.input_history_index > 0 {
                        self.input_history_index -= 1;
                        self.input = self.input_history[self.input_history_index].clone();
                        self.cursor_position = self.input.len();
                    }
                }
            }
            KeyCode::Down => {
                //  Ctrl+Down, scroll down
                if key.modifiers.contains(KeyModifiers::CONTROL) {
                    self.scroll_down();
                } else {
                    if !self.input_history.is_empty()
                        && self.input_history_index < self.input_history.len() - 1
                    {
                        self.input_history_index += 1;
                        self.input = self.input_history[self.input_history_index].clone();
                        self.cursor_position = self.input.len();
                    } else if self.input_history_index == self.input_history.len() - 1 {
                        self.input_history_index = self.input_history.len();
                        self.input.clear();
                        self.cursor_position = 0;
                    }
                }
            }
            //  fast scroll
            KeyCode::PageUp => {
                for _ in 0..5 {
                    self.scroll_up();
                }
            }
            KeyCode::PageDown => {
                for _ in 0..5 {
                    self.scroll_down();
                }
            }
            KeyCode::Home => {
                self.cursor_position = 0;
            }
            KeyCode::End => {
                self.cursor_position = self.input.len();
            }
            KeyCode::Char(c) => {
                self.input.insert(self.cursor_position, c);
                self.cursor_position += 1;
                self.update_autocomplete();
            }
            KeyCode::Tab => {
                if self.show_autocomplete {
                    self.apply_autocomplete();
                } else {
                    self.update_autocomplete();
                }
            }
            _ => {}
        }
        Ok(())
    }

    // ======================= Helper method =======================
    fn finalize_command(&mut self) {
        self.input.clear();
        self.cursor_position = 0;
        self.scroll_to_bottom();
    }

    // ======================= EXECUTE COMMANDS =======================
    pub fn execute_command(&mut self) -> Result<()> {
        let command = self.input.trim().to_string();
        self.last_executed_command = Some(command.clone());


        if !command.is_empty() {
            self.input_history.push(command.clone());
            self.input_history_index = self.input_history.len();
        }

        // interne command
        if command == "exit" || command == "quit" {
            self.should_quit = true;
            return Ok(());
        }

        if command == "clear" {
            self.command_history.clear();
            self.finalize_command();
            self.scroll_offset = 0;
            return Ok(());
        }

        if command.starts_with("cd") {
<<<<<<< HEAD
            let parts: Vec<&str> = command.split_whitespace().collect();
            let target_dir = if parts.len() > 1 {
                std::path::PathBuf::from(&self.current_dir).join(parts[1])
            } else {
                std::env::var("HOME")
                    .unwrap_or_else(|_| self.current_dir.clone())
                    .into()
            };

            let result = match target_dir.canonicalize() {
                Ok(path) => {
                    self.current_dir = path.to_string_lossy().to_string();
                    CommandResult {
                        command: command.clone(),
                        output: format!("Changed directory to {}", self.current_dir),
                        error: None,
                    }
                }
                Err(e) => CommandResult {
                    command: command.clone(),
                    output: String::new(),
                    error: Some(format!("cd error: {}", e)),
                },
            };

=======
            let result = self.handle_cd_command(&command);
>>>>>>> ce0858a0
            self.command_history.push(result);
            self.finalize_command();
            return Ok(());
        }

        if command.starts_with("guts ") {
            let result = self.execute_guts_command(&command)?;
            self.command_history.push(result);
            self.finalize_command();
            return Ok(());
        }

        // editor nano/vim/vi
        if command.starts_with("nano") || command.starts_with("vim") || command.starts_with("vi") {
            return Ok(());
        }

<<<<<<< HEAD
        // Sinon, commande système via shell
        let _cleaned_dir = if self.current_dir.starts_with(r"\\?\") {
=======
        // sys command
        let result = self.execute_shell_command(&command);
        self.command_history.push(result);
        self.finalize_command();

        Ok(())
    }

    // ======================= CD Command Handler =======================
    fn handle_cd_command(&mut self, command: &str) -> CommandResult {
        let parts: Vec<&str> = command.split_whitespace().collect();
        let target_dir = if parts.len() > 1 {
            std::path::PathBuf::from(&self.current_dir).join(parts[1])
        } else {
            std::env::var("HOME").unwrap_or_else(|_| self.current_dir.clone()).into()
        };

        match target_dir.canonicalize() {
            Ok(path) => {
                self.current_dir = path.to_string_lossy().to_string();
                CommandResult {
                    command: command.to_string(),
                    output: format!("Changed directory to {}", self.current_dir),
                    error: None,
                }
            }
            Err(e) => CommandResult {
                command: command.to_string(),
                output: String::new(),
                error: Some(format!("cd error: {}", e)),
            },
        }
    }

    // ======================= Editor Handler =======================

    pub fn handle_editor_command(
        &mut self,
        terminal: &mut Terminal<CrosstermBackend<Stdout>>,
        command: &str,
    ) -> Result<()> {
        use crossterm::terminal::{disable_raw_mode, enable_raw_mode};
        use std::io::{self, Write};
        use std::path::PathBuf;
        use std::process::Command;

        // out of the terminal
        terminal.clear()?; // clear tui
        drop(terminal);
        disable_raw_mode()?; // out raw mode

        // clear terminal
        print!("\x1B[2J\x1B[H\x1B[?25h"); // Clear + move cursor + show cursor
        io::stdout().flush().unwrap();

        // command parse
        let parts: Vec<&str> = command.split_whitespace().collect();
        let editor = parts[0];
        let args = &parts[1..];

        // fix bug onedrive
        let mut safe_dir = PathBuf::from(&self.current_dir);
        if safe_dir.to_string_lossy().to_lowercase().contains("onedrive") {
            if let Some(doc_dir) = dirs::document_dir() {
                safe_dir = doc_dir;
            } else {
                safe_dir = std::env::temp_dir();
            }
        }

        // launch editor
        let status = if cfg!(target_os = "windows") {
            let full_command = format!("{} {}", editor, args.join(" "));
            Command::new("cmd")
                .args(&["/C", &full_command])
                .current_dir(&safe_dir)
                .status()
        } else {
            let mut cmd = Command::new(editor);
            cmd.args(args).current_dir(&safe_dir);
            cmd.status()
        };

        let result = match status {
            Ok(exit_status) => {
                let message = if exit_status.success() {
                    format!("Editor {} exited successfully", editor)
                } else {
                    format!(
                        "Editor {} exited with code: {}",
                        editor,
                        exit_status.code().unwrap_or(-1)
                    )
                };
                CommandResult {
                    command: command.to_string(),
                    output: message,
                    error: None,
                }
            }
            Err(e) => CommandResult {
                command: command.to_string(),
                output: String::new(),
                error: Some(format!("Failed to launch {}: {}", editor, e)),
            },
        };

        // add historic
        self.command_history.push(result);
        self.finalize_command();

        Ok(())
    }

    // ======================= Shell Command Handler =======================
    fn execute_shell_command(&self, command: &str) -> CommandResult {
        let cleaned_dir = if self.current_dir.starts_with(r"\\?\") {
>>>>>>> ce0858a0
            self.current_dir.trim_start_matches(r"\\?\\").to_string()
        } else {
            self.current_dir.clone()
        };

        #[cfg(target_os = "windows")]
        let shell_result = Command::new("powershell")
            .arg("-Command")
            .arg(command)
            .current_dir(&cleaned_dir)
            .output();

        #[cfg(not(target_os = "windows"))]
        let shell_result = Command::new("sh")
            .arg("-c")
            .arg(command)
            .current_dir(&self.current_dir)
            .output();

        match shell_result {
            Ok(output) => {
                let stdout = String::from_utf8_lossy(&output.stdout).to_string();
                let stderr = String::from_utf8_lossy(&output.stderr).to_string();

                let combined_output = if !stderr.is_empty() {
                    format!("{}\n{}", stdout, stderr)
                } else {
                    stdout
                };

                CommandResult {
                    command: command.to_string(),
                    output: combined_output.trim().to_string(),
                    error: None,
                }
            }
            Err(e) => CommandResult {
                command: command.to_string(),
                output: String::new(),
                error: Some(format!("Execution failed: {}", e)),
            },
        }
    }

    // ======================= Handles only guts subcommands =======================
    fn execute_guts_command(&mut self, command: &str) -> Result<CommandResult> {
        let args: Vec<&str> = command.split_whitespace().collect();

        match Cli::try_parse_from(args) {
            Ok(cli) => {
                match cli.command {
                    Commands::Init(mut init_args) => {
                        // Use TUI current directory if no directory specified
                        if init_args.dir.is_none() {
                            init_args.dir = Some(std::path::PathBuf::from(&self.current_dir));
                        }
                        match guts::commands::init::run(&init_args) {
                            Ok(out) => Ok(CommandResult {
                                command: command.to_string(),
                                output: out,
                                error: None,
                            }),
                            Err(e) => Ok(CommandResult {
                                command: command.to_string(),
                                output: String::new(),
                                error: Some(e.to_string()),
                            }),
                        }
                    }
                    Commands::HashObject(mut hash_args) => {
                        // Inject current TUI directory
                        hash_args.dir = Some(std::path::PathBuf::from(&self.current_dir));
                        match guts::commands::hash_object::run(&hash_args) {
                            Ok(out) => Ok(CommandResult {
                                command: command.to_string(),
                                output: out,
                                error: None,
                            }),
                            Err(e) => Ok(CommandResult {
                                command: command.to_string(),
                                output: String::new(),
                                error: Some(e.to_string()),
                            }),
                        }
                    }
                    Commands::CatFile(mut cat_args) => {
                        // Inject current TUI directory
                        cat_args.dir = Some(std::path::PathBuf::from(&self.current_dir));
                        match guts::commands::cat_file::run(&cat_args) {
                            Ok(out) => Ok(CommandResult {
                                command: command.to_string(),
                                output: out,
                                error: None,
                            }),
                            Err(e) => Ok(CommandResult {
                                command: command.to_string(),
                                output: String::new(),
                                error: Some(e.to_string()),
                            }),
                        }
                    }
                    Commands::WriteTree(mut tree_args) => {
                        // Inject current TUI directory
                        tree_args.dir = Some(std::path::PathBuf::from(&self.current_dir));
                        match guts::commands::write_tree::run(&tree_args) {
                            Ok(out) => Ok(CommandResult {
                                command: command.to_string(),
                                output: out,
                                error: None,
                            }),
                            Err(e) => Ok(CommandResult {
                                command: command.to_string(),
                                output: String::new(),
                                error: Some(e.to_string()),
                            }),
                        }
                    }
                    Commands::CommitTree(mut commit_args) => {
                        // Inject current TUI directory
                        commit_args.dir = Some(std::path::PathBuf::from(&self.current_dir));
                        match guts::commands::commit_tree::run(&commit_args) {
                            Ok(out) => Ok(CommandResult {
                                command: command.to_string(),
                                output: out,
                                error: None,
                            }),
                            Err(e) => Ok(CommandResult {
                                command: command.to_string(),
                                output: String::new(),
                                error: Some(e.to_string()),
                            }),
                        }
                    }
                    Commands::Status(mut status_args) => {
                        // Inject current TUI directory
                        status_args.dir = Some(std::path::PathBuf::from(&self.current_dir));
                        match guts::commands::status::run(&status_args) {
                            Ok(out) => Ok(CommandResult {
                                command: command.to_string(),
                                output: out,
                                error: None,
                            }),
                            Err(e) => Ok(CommandResult {
                                command: command.to_string(),
                                output: String::new(),
                                error: Some(e.to_string()),
                            }),
                        }
                    }
                    Commands::Add(mut add_args) => {
                        // Inject current TUI directory
                        add_args.dir = Some(std::path::PathBuf::from(&self.current_dir));
                        match guts::commands::add::run(&add_args) {
                            Ok(out) => Ok(CommandResult {
                                command: command.to_string(),
                                output: out,
                                error: None,
                            }),
                            Err(e) => Ok(CommandResult {
                                command: command.to_string(),
                                output: String::new(),
                                error: Some(e.to_string()),
                            }),
                        }
                    }
                    Commands::Rm(mut rm_args) => {
                        // Inject current TUI directory
                        rm_args.dir = Some(std::path::PathBuf::from(&self.current_dir));
                        match guts::commands::rm::run(&rm_args) {
                            Ok(out) => Ok(CommandResult {
                                command: command.to_string(),
                                output: out,
                                error: None,
                            }),
                            Err(e) => Ok(CommandResult {
                                command: command.to_string(),
                                error: Some(e.to_string()),
                                output: String::new(),
                            }),
                        }
                    }
                    Commands::Commit(mut commit_args) => {
                        // Inject current TUI directory
                        commit_args.dir = Some(std::path::PathBuf::from(&self.current_dir));
                        match guts::commands::commit::run(&commit_args) {
                            Ok(out) => Ok(CommandResult {
                                command: command.to_string(),
                                output: out,
                                error: None,
                            }),
                            Err(e) => Ok(CommandResult {
                                command: command.to_string(),
                                output: String::new(),
                                error: Some(e.to_string()),
                            }),
                        }
                    }
                    Commands::RevParse(rev_parse_args) => {
                        match guts::commands::rev_parse::run(&rev_parse_args) {
                            Ok(out) => Ok(CommandResult {
                                command: command.to_string(),
                                output: out,
                                error: None,
                            }),
                            Err(e) => Ok(CommandResult {
                                command: command.to_string(),
                                output: String::new(),
                                error: Some(e.to_string()),
                            }),
                        }
                    }
                    Commands::Log(mut log_args) => {
                        // Inject current TUI directory
                        log_args.dir = Some(std::path::PathBuf::from(&self.current_dir));
                        match guts::commands::log::run(&log_args) {
                            Ok(out) => Ok(CommandResult {
                                command: command.to_string(),
                                output: out,
                                error: None,
                            }),
                            Err(e) => Ok(CommandResult {
                                command: command.to_string(),
                                output: String::new(),
                                error: Some(e.to_string()),
                            }),
                        }
                    }
                    Commands::ShowRef(mut show_ref_args) => {
                        // Inject current TUI directory
                        show_ref_args.dir = Some(std::path::PathBuf::from(&self.current_dir));
                        match guts::commands::show_ref::run(&show_ref_args) {
                            Ok(out) => Ok(CommandResult {
                                command: command.to_string(),
                                output: out,
                                error: None,
                            }),
                            Err(e) => Ok(CommandResult {
                                command: command.to_string(),
                                output: String::new(),
                                error: Some(e.to_string()),
                            }),
                        }
                    }
                    Commands::LsTree(mut ls_tree_args) => {
                        ls_tree_args.dir = Some(std::path::PathBuf::from(&self.current_dir));
                        match guts::commands::ls_tree::run(&ls_tree_args) {
                            Ok(out) => Ok(CommandResult {
                                command: command.to_string(),
                                output: out,
                                error: None,
                            }),
                            Err(e) => Ok(CommandResult {
                                command: command.to_string(),
                                output: String::new(),
                                error: Some(e.to_string()),
                            }),
                        }
                    }
                    Commands::LsFiles(ls_files_args) => {
                        match guts::commands::ls_files::run(&ls_files_args) {
                            Ok(out) => Ok(CommandResult {
                                command: command.to_string(),
                                output: out,
                                error: None,
                            }),
                            Err(e) => Ok(CommandResult {
                                command: command.to_string(),
                                output: String::new(),
                                error: Some(e.to_string()),
                            }),
                        }
                    }
<<<<<<< HEAD

=======
>>>>>>> ce0858a0
                    Commands::Tui => Ok(CommandResult {
                        command: command.to_string(),
                        output: String::new(),
                        error: Some("Cannot launch TUI from within TUI".to_string()),
                    }),
                }
            }
            Err(e) => Ok(CommandResult {
                command: command.to_string(),
                output: String::new(),
                error: Some(e.to_string()),
            }),
        }
    }
<<<<<<< HEAD
=======

    // ======================= System COMMANDS =======================
    // Executes shell/system-level commands
    fn execute_system_command(&mut self, command: &str) -> Result<CommandResult> {
        let parts: Vec<&str> = command.split_whitespace().collect();
        if parts.is_empty() {
            return Ok(CommandResult {
                command: command.to_string(),
                output: String::new(),
                error: Some("Empty command".to_string()),
            });
        }

        let output = Command::new(parts[0])
            .args(&parts[1..])
            .current_dir(&self.current_dir)
            .stdout(Stdio::piped())
            .stderr(Stdio::piped())
            .output();

        match output {
            Ok(output) => {
                let stdout = String::from_utf8_lossy(&output.stdout).to_string();
                let stderr = String::from_utf8_lossy(&output.stderr).to_string();

                Ok(CommandResult {
                    command: command.to_string(),
                    output: stdout,
                    error: if stderr.is_empty() {
                        None
                    } else {
                        Some(stderr)
                    },
                })
            }
            Err(e) => Ok(CommandResult {
                command: command.to_string(),
                output: String::new(),
                error: Some(format!("Failed to execute command: {}", e)),
            }),
        }
    }
>>>>>>> ce0858a0
}<|MERGE_RESOLUTION|>--- conflicted
+++ resolved
@@ -2,12 +2,10 @@
 use clap::Parser;
 use crossterm::event::{KeyCode, KeyEvent, KeyModifiers};
 use guts::cli::{Cli, Commands};
-<<<<<<< HEAD
-=======
 use std::process::{Command, Stdio};
 use ratatui::{backend::CrosstermBackend, Terminal};
 use std::io::Stdout;
->>>>>>> ce0858a0
+
 
 #[derive(Debug, Clone)]
 pub struct CommandResult {
@@ -295,7 +293,6 @@
         }
 
         if command.starts_with("cd") {
-<<<<<<< HEAD
             let parts: Vec<&str> = command.split_whitespace().collect();
             let target_dir = if parts.len() > 1 {
                 std::path::PathBuf::from(&self.current_dir).join(parts[1])
@@ -321,9 +318,7 @@
                 },
             };
 
-=======
             let result = self.handle_cd_command(&command);
->>>>>>> ce0858a0
             self.command_history.push(result);
             self.finalize_command();
             return Ok(());
@@ -341,10 +336,8 @@
             return Ok(());
         }
 
-<<<<<<< HEAD
         // Sinon, commande système via shell
         let _cleaned_dir = if self.current_dir.starts_with(r"\\?\") {
-=======
         // sys command
         let result = self.execute_shell_command(&command);
         self.command_history.push(result);
@@ -462,7 +455,6 @@
     // ======================= Shell Command Handler =======================
     fn execute_shell_command(&self, command: &str) -> CommandResult {
         let cleaned_dir = if self.current_dir.starts_with(r"\\?\") {
->>>>>>> ce0858a0
             self.current_dir.trim_start_matches(r"\\?\\").to_string()
         } else {
             self.current_dir.clone()
@@ -735,10 +727,6 @@
                             }),
                         }
                     }
-<<<<<<< HEAD
-
-=======
->>>>>>> ce0858a0
                     Commands::Tui => Ok(CommandResult {
                         command: command.to_string(),
                         output: String::new(),
@@ -753,8 +741,6 @@
             }),
         }
     }
-<<<<<<< HEAD
-=======
 
     // ======================= System COMMANDS =======================
     // Executes shell/system-level commands
@@ -797,5 +783,4 @@
             }),
         }
     }
->>>>>>> ce0858a0
 }