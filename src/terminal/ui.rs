use crate::terminal::app::App;
use ratatui::{
    layout::{Alignment, Constraint, Direction, Layout, Rect},
    style::{Color, Modifier, Style},
    text::{Line, Span},
    widgets::{
        Block, Borders, List, ListItem, Paragraph, Scrollbar, ScrollbarOrientation, ScrollbarState,
        Wrap,
    },
    Frame,
};

pub fn render(f: &mut Frame, app: &mut App) {
    let chunks = Layout::default()
        .direction(Direction::Horizontal)
        .constraints([Constraint::Percentage(35), Constraint::Percentage(65)])
        .split(f.size());
    // left panel - ASCII Art
    render_ascii_art(f, chunks[0]);
    // right panel - CLI Interface
    render_cli_interface(f, chunks[1], app);
}

fn render_ascii_art(f: &mut Frame, area: Rect) {
    let ascii_art = r#"
         ██████╗  ██╗   ██╗████████╗ ███████╗
        ██╔════╝ ██║   ██║╚══██╔══╝██╔════╝
        ██║  ███╗██║   ██║   ██║   ███████╗
        ██║   ██║██║   ██║   ██║   ╚════██║
        ╚██████╔╝╚██████╔╝   ██║   ███████║
         ╚═════╝  ╚═════╝    ╚═╝   ╚══════╝


    ╔══════════════════════════╗
    ║     Git-like VCS         ║
    ║     Version Control      ║
    ║     System in Rust       ║
    ╚══════════════════════════╝

    Available Commands:
    • guts init
    • guts add .
    • guts status
    • guts commit -m "message"
<<<<<<< HEAD
    • guts ls-files
=======
    • guts ls-tree <tree_id>
>>>>>>> 96198763
    • ls, pwd, cd
    • clear, exit

    Navigation:
    • ↑/↓ - Command history
    • Ctrl+↑/↓ - Scroll output
    • Ctrl+C - Quit
    • Enter - Execute command
"#;

    let paragraph = Paragraph::new(ascii_art)
        .block(Block::default().borders(Borders::ALL))
        .style(Style::default().fg(Color::White))
        .alignment(Alignment::Left)
        .wrap(Wrap { trim: true });

    f.render_widget(paragraph, area);
}

fn render_cli_interface(f: &mut Frame, area: Rect, app: &mut App) {
    let chunks = Layout::default()
        .direction(Direction::Vertical)
        .constraints([
            Constraint::Length(3), // Banner
            Constraint::Min(0),    // Command history
            Constraint::Length(3), // Input area
        ])
        .split(area);

    app.update_visible_lines(chunks[1].height as usize);

    // banner
    render_banner(f, chunks[0]);
    // command hystory
    render_command_history_with_scroll(f, chunks[1], app);
    // input area
    render_input_area(f, chunks[2], app);
}

fn render_banner(f: &mut Frame, area: Rect) {
    let banner = Paragraph::new("Team UNFAIR")
        .block(Block::default().borders(Borders::ALL))
        .style(
            Style::default()
                .fg(Color::White)
                .add_modifier(Modifier::BOLD),
        )
        .alignment(Alignment::Center);

    f.render_widget(banner, area);
}

fn render_command_history_with_scroll(f: &mut Frame, area: Rect, app: &App) {
    let mut items = Vec::new();

    // add welcome message if history is empty
    if app.command_history.is_empty() {
        items.push(ListItem::new(vec![
            Line::from(vec![Span::styled(
                "Welcome to GUTS Terminal!",
                Style::default().fg(Color::LightGreen),
            )]),
            Line::from(vec![Span::styled(
                "Team UNFAIR: Jecko, Max, Kae, Algont",
                Style::default().fg(Color::LightGreen),
            )]),
            Line::from(vec![Span::styled(
                "Type 'guts --help' commands or regular shell commands.",
                Style::default().fg(Color::Gray),
            )]),
            Line::from(vec![Span::styled(
                "Press Ctrl+C to quit. Use Ctrl+↑/↓ to scroll.",
                Style::default().fg(Color::Gray),
            )]),
        ]));
    }

    // add command history
    for result in &app.command_history {
        items.push(ListItem::new(vec![Line::from(vec![
            Span::styled("$ ", Style::default().fg(Color::Green)),
            Span::styled(&result.command, Style::default().fg(Color::White)),
        ])]));

        // output gestion
        if !result.output.is_empty() {
            for line in result.output.lines() {
                items.push(ListItem::new(vec![Line::from(vec![Span::styled(
                    line,
                    Style::default().fg(Color::LightBlue),
                )])]));
            }
        }

        // error catch
        if let Some(error) = &result.error {
            for line in error.lines() {
                items.push(ListItem::new(vec![Line::from(vec![Span::styled(
                    line,
                    Style::default().fg(Color::LightRed),
                )])]));
            }
        }

        // add empty line between commands
        items.push(ListItem::new(vec![Line::from("")]));
    }

    let total_lines = app.total_history_lines();
    let title = if total_lines > app.max_visible_lines {
        format!("Monitor ({}↑↓{})", app.scroll_offset + 1, total_lines)
    } else {
        "Monitor".to_string()
    };

    let visible_items: Vec<ListItem> = items
        .into_iter()
        .skip(app.scroll_offset)
        .take(app.max_visible_lines)
        .collect();

    let list = List::new(visible_items)
        .block(Block::default().borders(Borders::ALL).title(title))
        .style(Style::default().fg(Color::White));

    f.render_widget(list, area);

    if total_lines > app.max_visible_lines {
        let scrollbar = Scrollbar::new(ScrollbarOrientation::VerticalRight)
            .begin_symbol(Some("↑"))
            .end_symbol(Some("↓"))
            .track_symbol(Some("║"))
            .thumb_symbol("█")
            .thumb_style(Style::default().fg(Color::White)) // cursor color
            .track_style(Style::default().fg(Color::DarkGray));

        let mut scrollbar_state = ScrollbarState::new(total_lines).position(app.scroll_offset);

        f.render_stateful_widget(
            scrollbar,
            area.inner(&ratatui::layout::Margin {
                vertical: 1,
                horizontal: 0,
            }),
            &mut scrollbar_state,
        );
    }
}

fn render_input_area(f: &mut Frame, area: Rect, app: &App) {
    let current_dir = std::path::Path::new(&app.current_dir)
        .file_name()
        .unwrap_or_default()
        .to_string_lossy();

    let prompt = format!("{}$ ", current_dir);
    let input_text = format!("{}{}", prompt, app.input);

    let input = Paragraph::new(input_text)
        .block(Block::default().borders(Borders::ALL).title("Input"))
        .style(Style::default().fg(Color::White));

    f.render_widget(input, area);

    // Input cursor position
    let cursor_x = area.x + 1 + prompt.len() as u16 + app.cursor_position as u16;
    let cursor_y = area.y + 1;
    f.set_cursor(cursor_x, cursor_y);
}<|MERGE_RESOLUTION|>--- conflicted
+++ resolved
@@ -42,11 +42,8 @@
     • guts add .
     • guts status
     • guts commit -m "message"
-<<<<<<< HEAD
     • guts ls-files
-=======
     • guts ls-tree <tree_id>
->>>>>>> 96198763
     • ls, pwd, cd
     • clear, exit
 
