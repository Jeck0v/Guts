# === Rust build files ===
/target
**/*.rs.bk

# === Cargo specific ===
Cargo.lock
/.cargo/

# === IDEs and editors ===
# VS Code
.vscode/
/*.code-workspace

# IntelliJ / CLion / RustRover
.idea/
*.iml

# Sublime Text
*.sublime-workspace
*.sublime-project

# === System files ===
.DS_Store
Thumbs.db

# === Logs and misc ===
*.log
*.tmp
*.bak

# === Tests output ===
/test-output/
/coverage/

# === Ratatui or crossterm temp files ===
*.swp
*.swo

# Other
.env

# === Project ===
.guts/

# === Not currently working ====
flake.md
flake.nix

# === Chocolatery package manager ====
# Automatically generated file
guts-wpkg/*.nupkg
# Rust binary, only used for local pack
guts-wpkg/tools/guts.exe
<<<<<<< HEAD
#IA
CLAUSE.md

#CLAUSE.md
=======

#IA
CLAUSE.md
.cursorrules

# === Compilation .exe ISS ====
# Its like a .env for ISS so dont push it !!!
windows-installer/config.iss
>>>>>>> fa020112
<|MERGE_RESOLUTION|>--- conflicted
+++ resolved
@@ -51,18 +51,12 @@
 guts-wpkg/*.nupkg
 # Rust binary, only used for local pack
 guts-wpkg/tools/guts.exe
-<<<<<<< HEAD
-#IA
-CLAUSE.md
-
-#CLAUSE.md
-=======
 
 #IA
 CLAUSE.md
 .cursorrules
+#CLAUSE.md
 
 # === Compilation .exe ISS ====
 # Its like a .env for ISS so dont push it !!!
-windows-installer/config.iss
->>>>>>> fa020112
+windows-installer/config.iss